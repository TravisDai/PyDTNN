--- conflicted
+++ resolved
@@ -862,7 +862,6 @@
         x = [x] * len(self.paths)
         for i, p in enumerate(self.paths):
             for l in p:
-<<<<<<< HEAD
                 self.tracer.emit_event(PYDTNN_MDL_EVENT, l.id * PYDTNN_MDL_EVENTS + PYDTNN_MDL_FORWARD)
                 x[i] = l.forward(x[i])
                 self.tracer.emit_event(PYDTNN_MDL_EVENT, 0)
@@ -870,18 +869,12 @@
                 self.tracer.emit_event(PYDTNN_OPS_EVENT, self.id * PYDTNN_OPS_EVENTS + PYDTNN_OPS_FORWARD_ELTW_SUM)
                 x[0] += x[i]
                 self.tracer.emit_event(PYDTNN_OPS_EVENT, 0)
-=======
-                x[i] = l.forward(x[i])
-            if i > 0:
-                x[0] += x[i]
->>>>>>> 615a85b6
         return x[0]
 
     def backward(self, dy):
         dx = [dy] * len(self.paths)
         for i, p in enumerate(self.paths):
             for l in reversed(p):
-<<<<<<< HEAD
                 self.tracer.emit_event(PYDTNN_MDL_EVENT, l.id * PYDTNN_MDL_EVENTS + PYDTNN_MDL_BACKWARD)
                 dx[i] = l.backward(dx[i])
                 self.tracer.emit_event(PYDTNN_MDL_EVENT, 0)
@@ -889,11 +882,6 @@
                 self.tracer.emit_event(PYDTNN_OPS_EVENT, self.id * PYDTNN_OPS_EVENTS + PYDTNN_OPS_BACKWARD_ELTW_SUM)
                 dx[0] += dx[i]
                 self.tracer.emit_event(PYDTNN_OPS_EVENT, 0)
-=======
-                dx[i] = l.backward(dx[i])
-            if i > 0:
-                dx[0] += dx[i]
->>>>>>> 615a85b6
         return dx[0]
 
 
@@ -968,7 +956,6 @@
 
         for i, p in enumerate(self.paths):
             for l in p:
-<<<<<<< HEAD
                 self.tracer.emit_event(PYDTNN_MDL_EVENT, l.id * PYDTNN_MDL_EVENTS + PYDTNN_MDL_FORWARD)
                 x[i] = l.forward(x[i])
                 self.tracer.emit_event(PYDTNN_MDL_EVENT, 0)
@@ -976,10 +963,8 @@
         self.tracer.emit_event(PYDTNN_OPS_EVENT, self.id * PYDTNN_OPS_EVENTS + PYDTNN_OPS_FORWARD_CONCAT)
         y = np.concatenate(x, axis=1)
         self.tracer.emit_event(PYDTNN_OPS_EVENT, 0)
-=======
-                x[i] = l.forward(x[i])
->>>>>>> 615a85b6
-        return np.concatenate(x, axis=1)
+
+        return y
 
     def backward(self, dy):
         self.tracer.emit_event(PYDTNN_OPS_EVENT, self.id * PYDTNN_OPS_EVENTS + PYDTNN_OPS_BACKWARD_SPLIT)
@@ -988,7 +973,6 @@
 
         for i, p in enumerate(self.paths):
             for l in reversed(p):
-<<<<<<< HEAD
                 self.tracer.emit_event(PYDTNN_MDL_EVENT, l.id * PYDTNN_MDL_EVENTS + PYDTNN_MDL_BACKWARD)
                 dx[i] = l.backward(dx[i])
                 self.tracer.emit_event(PYDTNN_MDL_EVENT, 0)
@@ -997,9 +981,4 @@
                 dx[0] += dx[i]
                 self.tracer.emit_event(PYDTNN_OPS_EVENT, 0)
 
-=======
-                dx[i] = l.backward(dx[i])
-            if i > 0:
-                dx[0] += dx[i]
->>>>>>> 615a85b6
         return dx[0]