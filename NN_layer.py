--- conflicted
+++ resolved
@@ -205,10 +205,7 @@
         self.cg_matmul_out_cache = ConvGemmCache(lambda shape: np.empty(shape, self.dtype, order="C"))
         # The next attributes will be initialized later
         self.ci = self.hi = self.wi = self.kh = self.kw = self.ho = self.wo = 0
-<<<<<<< HEAD
-=======
         # @warning: do not do this (affects the gpu version) self.forward = self.backward = None
->>>>>>> 4696137e
 
     def initialize(self, prev_shape, need_dx=True):
         super().initialize(prev_shape, need_dx)
@@ -729,6 +726,7 @@
         self.gamma = self.beta = self.running_mean = self.running_var = None
         self.std = self.xn = None
         self.dgamma = self.dbeta = None
+        self.updated_running_var = False
 
     def initialize(self, prev_shape, need_dx=True):
         super().initialize(prev_shape, need_dx)
@@ -742,9 +740,8 @@
         self.beta = np.full(shape_, self.beta_init_val, self.dtype)
         self.running_mean = self.moving_mean_initializer(shape_, self.dtype)
         self.running_var = self.moving_variance_initializer(shape_, self.dtype)
+        self.updated_running_var = True
         self.nparams = self.gamma.size + self.beta.size
-        #calculate inv 1/std so we can multiplyit at inference
-        self.std = 1/np.sqrt(self.running_var + self.epsilon) 
 
     def forward(self, x):
 
@@ -773,11 +770,19 @@
 
             self.running_mean = self.momentum * self.running_mean + (1.0 - self.momentum) * mu
             self.running_var = self.momentum * self.running_var + (1.0 - self.momentum) * var
+            self.updated_running_var = True
 
         else:  # EVALUATE_MODE
-            #std = np.sqrt(self.running_var + self.epsilon)
-            #xn = (x - self.running_mean) * self.std
-            #y = self.gamma * xn + self.beta
+            # Original numpy-based code
+            # std = np.sqrt(self.running_var + self.epsilon)
+            # xn = (x - self.running_mean) / self.std
+            # y = self.gamma * xn + self.beta
+
+            # If running var was updated on training we need to recompute self.std!
+            if self.updated_running_var: 
+                self.updated_running_var = False
+                self.std = 1.0 / np.sqrt(self.running_var + self.epsilon)
+
             y = bn_inference_cython(x,self.running_mean, self.std, self.gamma, self.beta)
         
         if self.spatial:
