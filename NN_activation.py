--- conflicted
+++ resolved
@@ -40,11 +40,6 @@
 import numpy as np
 from NN_layer import Layer
 from NN_relu_cython import relu_cython
-<<<<<<< HEAD
-import time
-
-=======
->>>>>>> 9fb0e1d0
 
 class Sigmoid(Layer):
 
@@ -55,12 +50,8 @@
         self.a  = 1 / (1 + np.exp(-prev_a))
 
     def backward(self, prev_dx):
-<<<<<<< HEAD
-        return (self.a * (1 - self.a)) * prev_dx
-=======
         return prev_dx * (self.a * (1 - self.a))
 
->>>>>>> 9fb0e1d0
 
 class Relu(Layer):
 
@@ -72,10 +63,7 @@
 
     def backward(self, prev_dx):
         return prev_dx * self.mask
-<<<<<<< HEAD
-=======
 
->>>>>>> 9fb0e1d0
 
 class Tanh(Layer):
 
